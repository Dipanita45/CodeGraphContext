--- conflicted
+++ resolved
@@ -76,11 +76,7 @@
     questions = [
         {
             "type": "confirm",
-<<<<<<< HEAD
-            "message": "Automatically configure your IDE/CLI (VS Code, Cursor, Windsurf, Claude, Gemini)?",
-=======
-            "message": "Automatically configure your IDE/CLI (VS Code, Cursor, Claude, Gemini , Cline)?",
->>>>>>> 8ef61a07
+            "message": "Automatically configure your IDE/CLI (VS Code, Cursor, Windsurf, Claude, Gemini, Cline)?",
             "name": "configure_ide",
             "default": True,
         }
@@ -94,11 +90,7 @@
         {
             "type": "list",
             "message": "Choose your IDE/CLI to configure:",
-<<<<<<< HEAD
-            "choices": ["VS Code", "Cursor", "Windsurf", "Claude code", "Gemini CLI", "None of the above"],
-=======
-            "choices": ["VS Code", "Cursor", "Claude code", "Gemini CLI", "Cline", "None of the above"],
->>>>>>> 8ef61a07
+            "choices": ["VS Code", "Cursor", "Windsurf", "Claude code", "Gemini CLI", "Cline", "None of the above"],
             "name": "ide_choice",
         }
     ]
@@ -109,11 +101,7 @@
         console.print("\n[cyan]You can add the MCP server manually to your IDE/CLI.[/cyan]")
         return
 
-<<<<<<< HEAD
-    if ide_choice in ["VS Code", "Cursor", "Windsurf", "Claude code", "Gemini CLI"]:
-=======
-    if ide_choice in ["VS Code", "Cursor", "Claude code", "Gemini CLI" , "Cline"]:
->>>>>>> 8ef61a07
+    if ide_choice in ["VS Code", "Cursor", "Claude code", "Gemini CLI" , "Cline", "Windsurf"]:
         console.print(f"\n[bold cyan]Configuring for {ide_choice}...[/bold cyan]")
         
         config_paths = {
